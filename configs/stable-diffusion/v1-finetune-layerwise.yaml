model:
  base_learning_rate: 5.0e-03
  target: ldm.models.diffusion.ddpm.LatentDiffusion
  params:
    linear_start: 0.00085
    linear_end: 0.0120
    num_timesteps_cond: 1
    log_every_t: 200
    timesteps: 1000
    first_stage_key: image
    cond_stage_key: caption
    image_size: 64
    channels: 4
    cond_stage_trainable: true   # Note: different from the one we trained before
    conditioning_key: crossattn
    monitor: val/loss_simple_ema
    scale_factor: 0.18215
    use_ema: False
<<<<<<< HEAD
    embedding_reg_weight: 0.005
=======
    embedding_reg_weight: 0.003
>>>>>>> 753eef30
    unfreeze_model: False
    model_lr: 0.0
    use_layerwise_embedding: True
    
    personalization_config:
      target: ldm.modules.embedding_manager.EmbeddingManager
      params:
        placeholder_strings: ["*"]
        initializer_words: ["sculpture"]
        initializer_weights: [ None ]
        per_image_tokens: false
        num_vectors_per_token: 1
        progressive_words: False
        use_layerwise_embedding: True
<<<<<<< HEAD
        layerwise_lora_rank_token_ratio: 2
=======
        layerwise_lora_rank: 3
>>>>>>> 753eef30

    unet_config:
      target: ldm.modules.diffusionmodules.openaimodel.UNetModel
      params:
        image_size: 32 # unused
        in_channels: 4
        out_channels: 4
        model_channels: 320
        attention_resolutions: [ 4, 2, 1 ]
        num_res_blocks: 2
        channel_mult: [ 1, 2, 4, 4 ]
        num_heads: 8
        use_spatial_transformer: True
        transformer_depth: 1
        context_dim: 768
        use_checkpoint: True
        legacy: False
        
    first_stage_config:
      target: ldm.models.autoencoder.AutoencoderKL
      params:
        embed_dim: 4
        monitor: val/rec_loss
        ddconfig:
          double_z: true
          z_channels: 4
          resolution: 512
          in_channels: 3
          out_ch: 3
          ch: 128
          ch_mult:
          - 1
          - 2
          - 4
          - 4
          num_res_blocks: 2
          attn_resolutions: []
          dropout: 0.0
        lossconfig:
          target: torch.nn.Identity

    cond_stage_config:
      target: ldm.modules.encoders.modules.FrozenCLIPEmbedder

data:
  target: main.DataModuleFromConfig
  params:
    batch_size: 2
    num_workers: 2
    wrap: false
    train:
      target: ldm.data.personalized.PersonalizedBase
      params:
        size: 512
        set: train
        per_image_tokens: false
        repeats: 100
    validation:
      target: ldm.data.personalized.PersonalizedBase
      params:
        size: 512
        set: val
        per_image_tokens: false
        repeats: 10

lightning:
  modelcheckpoint:
    params:
      every_n_train_steps: 500
  callbacks:
    image_logger:
      target: main.ImageLogger
      params:
        batch_frequency: 1201
        max_images: 8
        increase_log_steps: False

  trainer:
    benchmark: True
    max_steps: 4000<|MERGE_RESOLUTION|>--- conflicted
+++ resolved
@@ -16,11 +16,7 @@
     monitor: val/loss_simple_ema
     scale_factor: 0.18215
     use_ema: False
-<<<<<<< HEAD
     embedding_reg_weight: 0.005
-=======
-    embedding_reg_weight: 0.003
->>>>>>> 753eef30
     unfreeze_model: False
     model_lr: 0.0
     use_layerwise_embedding: True
@@ -35,11 +31,7 @@
         num_vectors_per_token: 1
         progressive_words: False
         use_layerwise_embedding: True
-<<<<<<< HEAD
         layerwise_lora_rank_token_ratio: 2
-=======
-        layerwise_lora_rank: 3
->>>>>>> 753eef30
 
     unet_config:
       target: ldm.modules.diffusionmodules.openaimodel.UNetModel

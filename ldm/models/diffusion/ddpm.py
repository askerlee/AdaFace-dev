--- conflicted
+++ resolved
@@ -1351,11 +1351,8 @@
                     subj_indices_half_N  = self.embedding_manager.placeholder_indices_fg[1].chunk(2)[0]
 
                     if self.do_comp_prompt_mix_reg or self.do_ada_prompt_delta_reg:
-<<<<<<< HEAD
-                        extra_info['subj_indices']  = copy.copy(self.embedding_manager.placeholder_indices_fg)
-=======
+                        assert not self.do_attn_recon_loss_iter
                         extra_info['subj_indices'] = copy.copy(self.embedding_manager.placeholder_indices_fg)
->>>>>>> 23130919
                     else:
                         assert self.do_attn_recon_loss_iter
                         extra_info['subj_indices'] = (subj_indices_half_B, subj_indices_half_N)
@@ -2585,13 +2582,8 @@
             placeholder_indices_fg = (placeholder_indices_fg[0][:BS*K], placeholder_indices_fg[1][:BS*K])
             # placeholder_indices_bg: ([0, 1], [11, 12]).
             placeholder_indices_bg = (placeholder_indices_bg[0][:BS], placeholder_indices_bg[1][:BS])
-<<<<<<< HEAD
-            # subj_attn: [8, 8, 64] -> [2, 4, 8, 64] mean among K embeddings -> [2, 8, 64]
-            subj_attn = attn_mat[placeholder_indices_fg].reshape(BS, K, *attn_mat.shape[2:]).mean(dim=1)
-=======
-            # subj_attn: [8, 8, 64] -> [2, 4, 8, 64] mean among M embeddings -> [2, 8, 64]
-            subj_attn = attn_mat[placeholder_indices_fg].reshape(BS, M, *attn_mat.shape[2:]).mean(dim=1)
->>>>>>> 23130919
+            # subj_attn: [8, 8, 64] -> [2, 4, 8, 64] max among M embeddings -> [2, 8, 64]
+            subj_attn = attn_mat[placeholder_indices_fg].reshape(BS, M, *attn_mat.shape[2:])
             # bg_attn: [2, 8, 64].
             bg_attn   = attn_mat[placeholder_indices_bg]
             
